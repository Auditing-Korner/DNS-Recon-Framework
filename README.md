<<<<<<< HEAD
# RFS-DNS-Framework - Bug Bounty Edition

A comprehensive DNS reconnaissance and enumeration framework designed for bug bounty hunters, penetration testers, and security researchers. This framework consists of two powerful tools that work together to provide extensive DNS analysis capabilities.

## Features

### DNS Enumerator (`dns_enum.py`)

A feature-rich DNS enumeration tool that provides:

- **Comprehensive DNS Record Enumeration**
  - Supports all common DNS record types
  - Automated nameserver detection and analysis
  - Zone transfer attempt capabilities
  - DNSSEC analysis
  
- **Advanced Subdomain Discovery**
  - Memory-efficient subdomain bruteforcing
  - Intelligent wildcard detection and filtering
  - Multiple wordlist options (tiny to extra-large)
  - Support for custom wordlists
  
- **Infrastructure Analysis**
  - Cloud provider detection (AWS, Azure, GCP, etc.)
  - DNS delegation analysis
  - Reverse DNS lookup capabilities
  - Email security analysis (SPF, DMARC)
  
- **Security Assessments**
  - Subdomain takeover checks
  - Security header analysis
  - SMTP security checks
  - Sensitive file detection
  
- **Flexible Output Options**
  - JSON export
  - CSV export
  - Text report
  - HTML report generation
  - Result caching for interrupted scans

### DNS Server Tester (`find_dnsserver.py`)

A specialized tool for testing and validating DNS servers:

- **Multiple DNS Server Testing**
  - Test against top public DNS servers
  - Regional DNS server testing (Netherlands, Egypt)
  - Provider-specific testing (Vodafone)
  - Root DNS server testing
  - AWS DNS server testing
  
- **Performance Analysis**
  - Response time measurement
  - TCP/UDP protocol support
  - Timeout handling
  
- **Flexible Input Options**
  - Single server testing
  - Batch testing from CSV files
  - Built-in server lists
  - Random server selection option

## Requirements

```bash
pip install dnspython requests tqdm colorama pandas jinja2
```

## Usage

### DNS Enumerator

```bash
python dns_enum.py domain.com [options]

Options:
  --wordlist WORDLIST     Specify wordlist (tiny/small/medium/large/xl)
  --threads THREADS       Number of concurrent threads (default: 10)
  --timeout TIMEOUT      Query timeout in seconds (default: 2)
  --output OUTPUT        Output file path
  --format FORMAT        Output format (json/csv/txt/html)
  --verbose             Enable verbose output
  --max-depth DEPTH     Maximum recursion depth
  --resolve-ips         Enable reverse DNS lookups
  --no-wildcard         Disable wildcard detection
  --resume              Resume from cached results
  --no-providers        Disable cloud provider detection
```

### DNS Server Tester

```bash
python find_dnsserver.py domain.com [options]

Options:
  -s, --server          Test specific DNS server
  -t, --timeout         Timeout in seconds (default: 2)
  --top                 Test against top public DNS servers
  --nl, --holland       Test Netherlands DNS servers
  --eg, --egypt         Test Egypt DNS servers
  --vodafone           Test Vodafone DNS servers
  --root               Test root DNS servers
  --aws                Test AWS DNS servers
  --all                Test all known DNS servers
  --list FILE          Test servers from CSV file
  --shuffle            Randomize server testing order
  --tcp                Use TCP instead of UDP
```

## Examples

### Basic Enumeration
```bash
python dns_enum.py example.com
```

### Advanced Enumeration with HTML Report
```bash
python dns_enum.py example.com --wordlist large --threads 20 --format html --output report.html
```

### Testing Multiple DNS Servers
```bash
python find_dnsserver.py example.com --all --shuffle
```

### Testing Specific DNS Server
```bash
python find_dnsserver.py example.com -s 8.8.8.8 --tcp
```

## Contributing

Contributions are welcome! Please feel free to submit a Pull Request.

## License

This project is open source and available under the MIT License.

## Author

rfs85

## Acknowledgments

- SecLists project for wordlists
- Various public DNS providers
- Open source security community
=======
# DNS Advanced Recon by RFS

**DNS Advanced Recon by RFS** is a specialized toolkit designed for advanced reconnaissance and enumeration of Domain Name System (DNS) infrastructures. Built for Red Team operations and cybersecurity researchers, this tool facilitates deep inspection of DNS records, subdomain enumeration, attack surface mapping, and anomaly detection in DNS configurations.

## 🚀 Features

- 🔍 **Recursive Subdomain Enumeration** (via brute-force, wordlists, and passive sources)
- 🌐 **Zone Transfer Checks** and misconfiguration analysis
- 📡 **Wildcard DNS Detection** and evasion techniques
- 🕵️ **Advanced PTR and Reverse DNS Lookups**
- 🔗 **DNSSEC Validation and Analysis**
- 🧠 **Customizable DNS Query Engine** (A, AAAA, MX, NS, TXT, CNAME, SOA, etc.)
- 🗺️ **DNS Topology Mapping** (visualizing infrastructure relationships)
- 🎯 **Active and Passive Recon Modes**
- 📓 **Exportable Reports** in JSON, CSV, and markdown
- 🛡️ **Red and Blue Team Use Cases**

## 🔧 Installation

```bash
git clone https://github.com/<your-username>/dns-advanced-recon-rfs.git
cd dns-advanced-recon-rfs
pip install -r requirements.txt
>>>>>>> 51c47447
<|MERGE_RESOLUTION|>--- conflicted
+++ resolved
@@ -1,154 +1,3 @@
-<<<<<<< HEAD
-# RFS-DNS-Framework - Bug Bounty Edition
-
-A comprehensive DNS reconnaissance and enumeration framework designed for bug bounty hunters, penetration testers, and security researchers. This framework consists of two powerful tools that work together to provide extensive DNS analysis capabilities.
-
-## Features
-
-### DNS Enumerator (`dns_enum.py`)
-
-A feature-rich DNS enumeration tool that provides:
-
-- **Comprehensive DNS Record Enumeration**
-  - Supports all common DNS record types
-  - Automated nameserver detection and analysis
-  - Zone transfer attempt capabilities
-  - DNSSEC analysis
-  
-- **Advanced Subdomain Discovery**
-  - Memory-efficient subdomain bruteforcing
-  - Intelligent wildcard detection and filtering
-  - Multiple wordlist options (tiny to extra-large)
-  - Support for custom wordlists
-  
-- **Infrastructure Analysis**
-  - Cloud provider detection (AWS, Azure, GCP, etc.)
-  - DNS delegation analysis
-  - Reverse DNS lookup capabilities
-  - Email security analysis (SPF, DMARC)
-  
-- **Security Assessments**
-  - Subdomain takeover checks
-  - Security header analysis
-  - SMTP security checks
-  - Sensitive file detection
-  
-- **Flexible Output Options**
-  - JSON export
-  - CSV export
-  - Text report
-  - HTML report generation
-  - Result caching for interrupted scans
-
-### DNS Server Tester (`find_dnsserver.py`)
-
-A specialized tool for testing and validating DNS servers:
-
-- **Multiple DNS Server Testing**
-  - Test against top public DNS servers
-  - Regional DNS server testing (Netherlands, Egypt)
-  - Provider-specific testing (Vodafone)
-  - Root DNS server testing
-  - AWS DNS server testing
-  
-- **Performance Analysis**
-  - Response time measurement
-  - TCP/UDP protocol support
-  - Timeout handling
-  
-- **Flexible Input Options**
-  - Single server testing
-  - Batch testing from CSV files
-  - Built-in server lists
-  - Random server selection option
-
-## Requirements
-
-```bash
-pip install dnspython requests tqdm colorama pandas jinja2
-```
-
-## Usage
-
-### DNS Enumerator
-
-```bash
-python dns_enum.py domain.com [options]
-
-Options:
-  --wordlist WORDLIST     Specify wordlist (tiny/small/medium/large/xl)
-  --threads THREADS       Number of concurrent threads (default: 10)
-  --timeout TIMEOUT      Query timeout in seconds (default: 2)
-  --output OUTPUT        Output file path
-  --format FORMAT        Output format (json/csv/txt/html)
-  --verbose             Enable verbose output
-  --max-depth DEPTH     Maximum recursion depth
-  --resolve-ips         Enable reverse DNS lookups
-  --no-wildcard         Disable wildcard detection
-  --resume              Resume from cached results
-  --no-providers        Disable cloud provider detection
-```
-
-### DNS Server Tester
-
-```bash
-python find_dnsserver.py domain.com [options]
-
-Options:
-  -s, --server          Test specific DNS server
-  -t, --timeout         Timeout in seconds (default: 2)
-  --top                 Test against top public DNS servers
-  --nl, --holland       Test Netherlands DNS servers
-  --eg, --egypt         Test Egypt DNS servers
-  --vodafone           Test Vodafone DNS servers
-  --root               Test root DNS servers
-  --aws                Test AWS DNS servers
-  --all                Test all known DNS servers
-  --list FILE          Test servers from CSV file
-  --shuffle            Randomize server testing order
-  --tcp                Use TCP instead of UDP
-```
-
-## Examples
-
-### Basic Enumeration
-```bash
-python dns_enum.py example.com
-```
-
-### Advanced Enumeration with HTML Report
-```bash
-python dns_enum.py example.com --wordlist large --threads 20 --format html --output report.html
-```
-
-### Testing Multiple DNS Servers
-```bash
-python find_dnsserver.py example.com --all --shuffle
-```
-
-### Testing Specific DNS Server
-```bash
-python find_dnsserver.py example.com -s 8.8.8.8 --tcp
-```
-
-## Contributing
-
-Contributions are welcome! Please feel free to submit a Pull Request.
-
-## License
-
-This project is open source and available under the MIT License.
-
-## Author
-
-rfs85
-
-## Acknowledgments
-
-- SecLists project for wordlists
-- Various public DNS providers
-- Open source security community
-=======
 # DNS Advanced Recon by RFS
 
 **DNS Advanced Recon by RFS** is a specialized toolkit designed for advanced reconnaissance and enumeration of Domain Name System (DNS) infrastructures. Built for Red Team operations and cybersecurity researchers, this tool facilitates deep inspection of DNS records, subdomain enumeration, attack surface mapping, and anomaly detection in DNS configurations.
@@ -171,5 +20,4 @@
 ```bash
 git clone https://github.com/<your-username>/dns-advanced-recon-rfs.git
 cd dns-advanced-recon-rfs
-pip install -r requirements.txt
->>>>>>> 51c47447
+pip install -r requirements.txt